import numpy as np
import torch
from torch._C import wait
import torch.nn.functional as F

from collections import deque

import utils

from replay_buffer import make_expert_replay_loader
from nets import Discriminator

from .agent import Agent

from time import perf_counter


class BoostingAgent(Agent):
    def __init__(
        self,
        name,
        batch_size,
        task,
        device,
        feature_dim,
        algo,
        representation,
        disc_hidden_dim,
        disc_type,
        disc_update_iter,
        n_learners,
<<<<<<< HEAD
        discount,
=======
        divergence
>>>>>>> 98a0c2b7
    ):

        super().__init__(name, task, device, algo)
        assert disc_type == "s" or disc_type == "ss" or disc_type == "sa"
        self.disc_type = disc_type  # r(s), r(s, s'), r(s, a)

        # demos_path = expert_dir + task + "/expert_demos.pkl"
        self.divergence = divergence
        self.representation = representation
        
        if self.representation == "rl_encoder":
            self.discriminator = Discriminator(feature_dim, disc_hidden_dim).to(device)
        elif self.representation == "discriminator":
            enc_in_dim = (
                self.policy.obs_shape[0]
                if disc_type == "s"
                else 2 * self.policy.obs_shape[0]
            )
            self.discriminator = Discriminator(
                feature_dim, disc_hidden_dim, enc_in_dim
            ).to(device)

        self.discriminator_opt = torch.optim.Adam(
            self.discriminator.parameters(), lr=self.policy.lr, maximize=False
        )

        self.disc_update_iter = disc_update_iter
        self.device = device
        self.batch_size = batch_size
        self.learners = deque(maxlen=n_learners)
<<<<<<< HEAD
        self.discount = discount

=======
>>>>>>> 98a0c2b7
    def __repr__(self):
        return "boosting"

    def encode(self, obs):
        if self.representation == "rl_encoder":
            return self.policy.actor.trunk(self.policy.encoder(obs))
        elif self.representation == "discriminator":
            return self.discriminator.encode(obs)

    def get_rewards(self, obs):
        if self.policy.obs_type == "pixels":
            obs = self.encode(obs)
        with torch.no_grad(), utils.eval_mode(self.discriminator):
            d = self.discriminator(obs)
        return d.flatten().detach().reshape(-1, 1)

    def reset_policy(self, reinit_policy=False):
        self.policy.reset_noise()
        if reinit_policy:
            self.policy.reinit_policy()

    def add_learner(self):
        self.learners.append(self.policy.actor.state_dict())

    def sample_learner(self, weights):
        """Returns a policy from ensemble of policies"""
        if len(self.learners) == 0:
            return
        sampled_weights = np.random.choice(self.learners, p=weights)
        self.policy.eval_actor.load_state_dict(sampled_weights)

    @torch.no_grad()
    def boosted_act(self, obs):
        obs = torch.as_tensor(obs, device=self.device).unsqueeze(0)
        dist = self.policy.eval_actor(obs)
        action = dist.mean
        return action.cpu().numpy()[0]

    def update_discriminator(self, replay_iter, expert_iter):
        metrics = dict()

        for _ in range(self.disc_update_iter):
            policy_batch = next(replay_iter)
            expert_batch = next(expert_iter)

            # expert_data = np.concatenate([expert_batch[0], np.squeeze(expert_batch[1], axis=1)], axis=1)
            # policy_data = np.concatenate([policy_batch[0], np.squeeze(policy_batch[1], axis=1)], axis=1)

            expert_data = torch.cat(
                [expert_batch[0], torch.squeeze(expert_batch[1], dim=1)], dim=1
            )

            policy_data = np.concatenate([policy_batch[0], policy_batch[1]], axis=1)
            policy_data = torch.from_numpy(policy_data)

            # batch
            batch_size = self.batch_size // 2
            expert_data = expert_data[:batch_size]
            policy_data = policy_data[:batch_size]

            expert_data, policy_data = utils.to_torch(
                (expert_data, policy_data), self.device
            )
            disc_input = torch.cat([expert_data, policy_data], dim=0)
            disc_output = self.discriminator(disc_input, encode=False)

            if self.divergence == "js":
                ones = torch.ones(batch_size, device=self.device)
                zeros = torch.zeros(batch_size, device=self.device)
                disc_label = torch.cat([ones, zeros]).unsqueeze(dim=1)
                # add constraint here
                dac_loss = F.binary_cross_entropy_with_logits(
                    disc_output, disc_label, reduction="sum"
                )
                dac_loss /= batch_size
            elif self.divergence == "rkl":
                disc_expert, disc_policy = torch.split(disc_output, batch_size, dim=0)
                dac_loss = torch.mean(torch.exp(-disc_expert) + disc_policy)
            elif self.divergence == "wass":
                disc_expert, disc_policy = torch.split(disc_output, batch_size, dim=0)
                dac_loss = torch.mean(disc_policy - disc_expert)

            metrics["train/disc_loss"] = dac_loss.mean().item()

            grad_pen = utils.compute_gradient_penalty(
                self.discriminator, expert_data, policy_data
            )
            grad_pen /= batch_size
            # grad_pen *= -1

            self.discriminator_opt.zero_grad(set_to_none=True)
            dac_loss.backward()
            grad_pen.backward()
            self.discriminator_opt.step()

        return metrics

    def compute_divergence(self, expert_loader, on_policy_data):
        obs = on_policy_data[0]
        actions = on_policy_data[1]
        sample = expert_loader.dataset
        expert_traj_obs = torch.stack(
            list(utils.to_torch(sample.obs, self.device)), dim=0
        )
        expert_traj_actions = torch.stack(
            list(utils.to_torch(sample.act.squeeze(), self.device)), dim=0
        )
        expert_traj = torch.cat([expert_traj_obs, expert_traj_actions], dim=2)
        policy_traj = torch.cat([obs, actions], dim=len(obs.shape) - 1)
        return torch.mean(self.discriminator(expert_traj, encode=False)) - torch.mean(
            self.discriminator(policy_traj, encode=False)
        )

    def update(self, replay_iter, expert_iter, step):

        metrics = dict()
        if step % self.policy.update_every_steps != 0:
            return metrics

        replay_batch = next(replay_iter)
        expert_batch = next(expert_iter)

        # For the actions: TODO: fix
        expert_batch[1] = torch.squeeze(expert_batch[1], dim=1)

        replay_batch = utils.to_torch(replay_batch, self.device)
        expert_batch = utils.to_torch(expert_batch, self.device)

        state = torch.cat([replay_batch[0], expert_batch[0]], dim=0)
        action = torch.cat([replay_batch[1], expert_batch[1]], dim=0)
        next_state = torch.cat([replay_batch[-1], expert_batch[2]], dim=0)

        discount = replay_batch[3].tile((2, 1))

        batch = [state, action, None, discount, next_state]

        # FOR NOW 50/50
        # TODO: mix proportion control
        # batch = utils.to_torch(torch.cat([replay_batch, expert_batch], dim=0), self.device)

        # Update Reward
        # TODO: Handle different disc input types
        rewards = self.get_rewards(torch.cat([batch[0], batch[1]], dim=1))

        # Nstep calculation
        if self.policy.nstep > 1:
            n_int = self.policy.nstep - 1

            int_obs = replay_batch[-2 * n_int : -n_int]
            int_expert_obs = expert_batch[-2 * n_int : -n_int]

            int_act = replay_batch[-n_int:]
            int_expert_act = expert_batch[-n_int:]

            int_batch = []
            for o, a, eo, ea in zip(int_obs, int_act, int_expert_obs, int_expert_act):
                obs = torch.cat([o, eo], dim=0)
                act = torch.cat([a, ea], dim=0)
                int_batch.append(torch.cat([obs, act], dim=1))

            for b in int_batch:
                int_r = self.get_rewards(b)
                rewards += self.discount * int_r

        batch[2] = rewards

        metrics = self.policy.update(batch, step)

        return metrics<|MERGE_RESOLUTION|>--- conflicted
+++ resolved
@@ -29,11 +29,8 @@
         disc_type,
         disc_update_iter,
         n_learners,
-<<<<<<< HEAD
         discount,
-=======
-        divergence
->>>>>>> 98a0c2b7
+        divergence,
     ):
 
         super().__init__(name, task, device, algo)
@@ -43,7 +40,7 @@
         # demos_path = expert_dir + task + "/expert_demos.pkl"
         self.divergence = divergence
         self.representation = representation
-        
+
         if self.representation == "rl_encoder":
             self.discriminator = Discriminator(feature_dim, disc_hidden_dim).to(device)
         elif self.representation == "discriminator":
@@ -64,11 +61,8 @@
         self.device = device
         self.batch_size = batch_size
         self.learners = deque(maxlen=n_learners)
-<<<<<<< HEAD
         self.discount = discount
 
-=======
->>>>>>> 98a0c2b7
     def __repr__(self):
         return "boosting"
 
