--- conflicted
+++ resolved
@@ -45,16 +45,13 @@
 
 
 # BOOSTING
-<<<<<<< HEAD
 n_sample_episodes: 2
 reset_policy: true
-disc_iter: 20
-=======
 disc_iter: 50
->>>>>>> 28ee5615
 policy_iter: 1000
 eta: 0.7
 n_samples: 1000
+n_learners: ???
 
 
 load_checkpoint: false
